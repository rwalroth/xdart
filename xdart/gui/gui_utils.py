--- conflicted
+++ resolved
@@ -67,7 +67,6 @@
                 self.translateBy(x=x, y=y)
             self.sigRangeChangedManually.emit(self.state['mouseEnabled'])
 
-<<<<<<< HEAD
 class DFTableModel(QtCore.QAbstractTableModel):
     def __init__(self, data=None, parent=None):
         super().__init__(parent)
@@ -95,7 +94,6 @@
                 return str(self.dataFrame.index[section])
         return QtCore.QAbstractTableModel.headerData(self, section, orientation, role)
     
-=======
 class NamedActionParameterItem(ParameterItem):
     def __init__(self, param, depth):
         ParameterItem.__init__(self, param, depth)
@@ -138,4 +136,3 @@
         self.sigActivated.emit(self)
         self.emitStateChanged('activated', None)
 
->>>>>>> 05d51cb3
