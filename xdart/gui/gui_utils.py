--- conflicted
+++ resolved
@@ -93,9 +93,7 @@
             elif orientation == QtCore.Qt.Vertical:
                 return str(self.dataFrame.index[section])
         return QtCore.QAbstractTableModel.headerData(self, section, orientation, role)
-<<<<<<< HEAD
     
-=======
     
 class NamedActionParameterItem(ParameterItem):
     def __init__(self, param, depth):
@@ -139,4 +137,3 @@
         self.sigActivated.emit(self)
         self.emitStateChanged('activated', None)
 
->>>>>>> 64d51ef8
