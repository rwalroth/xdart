--- conflicted
+++ resolved
@@ -226,28 +226,16 @@
         elif box.currentIndex() == 1:
             nzarr = int_data.raw
         elif box.currentIndex() == 2:
-<<<<<<< HEAD
             nzarr = int_data.pcount
         data = nzarr.data[()].T
         corners = nzarr.corners
         
         if data.size == 0:
-            if len(corners) == 2:
-                data = np.zeros(100)
-                corners = [0, -1]
-            elif len(corners) == 4:
-                data = np.zeros((100,100))
-                corners = [0,-1,0,-1]
-=======
-            data = int_data.pcount.data[()].T
-            corners = int_data.pcount.corners
-        if all([c == 0 for c in corners]):
             data = np.zeros(int_data.norm.shape)
             if len(corners) == 2:
                 corners = [0,int_data.norm.shape[0]]
             if len(corners) == 4:
                 corners = [0,int_data.norm.shape[0],0,int_data.norm.shape[1]]
->>>>>>> efc6b98d
         return data, corners
 
     def get_xdata(self, box, int_data):
