# -*- coding: utf-8 -*-
"""
@author: walroth
"""

# Standard library imports
import os
from functools import partial
import time
from queue import Queue

# Other imports
import h5py
from matplotlib import pyplot as plt

# Qt imports
from pyqtgraph import Qt
from PyQt5.QtWidgets import QWidget, QSizePolicy, QFileDialog
from pyqtgraph.parametertree import (
    Parameter, ParameterTree, ParameterItem, registerParameterType
)

# paws imports
from paws.plugins.ewald import EwaldSphere

# This module imports
from .... import utils as ut
from .tthetaUI import Ui_Form
from .h5viewer import H5Viewer
from .display_frame_widget import displayFrameWidget
from .integrator import integratorTree
from .sphere_threads import integratorThread
<<<<<<< HEAD
from .metadata import metadataWidget
=======
from .wranglers import specWrangler

wranglers = {'SPEC': specWrangler}
>>>>>>> 05d51cb3

formats = [
    str(f.data(), encoding='utf-8').lower() for f in
    Qt.QtGui.QImageReader.supportedImageFormats()
]

def spherelocked(func):
    def wrapper(self, *args, **kwargs):
        if isinstance(self.sphere, EwaldSphere):
            with self.sphere.sphere_lock:
                func(self, *args, **kwargs)
                return func(self, *args, **kwargs)
    return wrapper

class tthetaWidget(QWidget):
    def __init__(self, parent=None):
        super().__init__(parent)

        # Data object initialization
        self.file = None
        self.fname = None
        self.sphere = None
        self.arch = None
        self.integrator_thread = integratorThread(self.sphere, self.arch)

        self.ui = Ui_Form()
        self.ui.setupUi(self)

        # H5Viewer setup
        self.h5viewer = H5Viewer(self.file, self.fname, self.ui.hdf5Frame)
        self.h5viewer.setSizePolicy(QSizePolicy.Expanding, QSizePolicy.Expanding)
        self.ui.hdf5Frame.setLayout(self.h5viewer.layout)
        self.h5viewer.ui.listData.addItem('No data')
        self.h5viewer.ui.listData.setCurrentRow(0)
        self.h5viewer.ui.listScans.addItem('No scans')

        # H5Viewer signal connections
        self.h5viewer.ui.listScans.itemDoubleClicked.connect(self.load_and_set)
        self.h5viewer.ui.listData.itemClicked.connect(self.set_data)
        self.h5viewer.actionOpen.triggered.connect(self.open_file)
        self.h5viewer.actionSaveImage.triggered.connect(self.save_image)
        self.h5viewer.actionSaveArray.triggered.connect(self.save_array)
        self.h5viewer.actionSaveData.triggered.connect(self.save_data)

        # DisplayFrame setup
        self.displayframe = displayFrameWidget(parent=self.ui.middleFrame)
        self.ui.middleFrame.setLayout(self.displayframe.ui.layout)

        # DisplayFrame signal connections
        self.displayframe.ui.pushRight.clicked.connect(self.next_arch)
        self.displayframe.ui.pushLeft.clicked.connect(self.prev_arch)
        self.displayframe.ui.pushRightLast.clicked.connect(self.last_arch)
        self.displayframe.ui.pushLeftLast.clicked.connect(self.first_arch)
        self.integrator_thread.finished.connect(self.displayframe.update)
        self.integrator_thread.update.connect(self.displayframe.update)

        # IntegratorFrame setup
        self.integratorTree = integratorTree()
        self.ui.integratorFrame.setLayout(self.integratorTree.ui.layout)

        # Integrator signal connections
        self.integratorTree.parameters.sigTreeStateChanged.connect(
            self.parse_param_change
        )
        self.integratorTree.ui.integrateBAI1D.clicked.connect(self.bai_1d)
        self.integratorTree.ui.integrateBAI2D.clicked.connect(self.bai_2d)
        self.integratorTree.ui.setupMG.clicked.connect(self.mg_setup)
        self.integratorTree.ui.integrateMG1D.clicked.connect(self.mg_1d)
        self.integratorTree.ui.integrateMG2D.clicked.connect(self.mg_2d)

<<<<<<< HEAD
        # Metadata setup
        self.metawidget = metadataWidget()
        self.ui.metaFrame.setLayout(self.metawidget.layout)
=======
        # Wrangler frame setup
        for name, w in wranglers.items():
            self.ui.wranglerStack.addWidget(w())
            self.ui.wranglerBox.addItem(name)
        self.ui.batchStart.connect(self.start_batch)
        self.ui.batchPause.connect(self.pause_batch)
        self.ui.batchContinue.connect(self.continue_batch)
        self.ui.batchStop.connect(self.stop_batch)
        self.command_queue = Queue()
>>>>>>> 05d51cb3

        self.show()
    
    def open_file(self):
        """Reads hdf5 file, populates list of scans in h5viewer. 
        Creates persistent h5py file object.
        """
        fname, _ = QFileDialog().getOpenFileName()
        if fname == '':
            return
        
        self.fname = fname

        if self.file is None:
            try:
                self.file = h5py.File(self.fname, 'a')
            except Exception as e:
                print(e)
        else:
            try:
                self.file.close()
                self.file = h5py.File(self.fname, 'a')
            except Exception as e:
                print(e)

        self.h5viewer.fname = self.fname
        self.h5viewer.file = self.file
        self.h5viewer.update(self.file)
    
    def load_sphere(self, name):
        """Loads EwaldSphere object into memory
        """
        if not isinstance(self.sphere, EwaldSphere):
            self.sphere = EwaldSphere(name)
        
        elif self.sphere.name != name:
            with self.sphere.sphere_lock:
                self.sphere = EwaldSphere(name)
        
        self.sphere.load_from_h5(self.file)
        self.displayframe.sphere = self.sphere
        with self.integrator_thread.lock:
            self.integrator_thread.sphere = self.sphere
        self.h5viewer.set_data(self.sphere)
        self.h5viewer.ui.listData.setCurrentRow(0)
        self.integratorTree.update(self.sphere)
        self.metawidget.update(self.sphere)

    def set_data(self, q):
        """Updates data in displayframe
        """
        if q.data(0) != 'No data':
            self.displayframe.auto_last = False
            self.displayframe.ui.pushRightLast.setEnabled(True)

            if not isinstance(self.sphere, EwaldSphere):
                return
            
            elif q.data(0) == 'Overall' or 'scan' in q.data(0):
                self.arch = None
                self.displayframe.arch = None
                self.displayframe.update()
                self.displayframe.ui.imageIntRaw.setEnabled(False)
                self.displayframe.ui.imageMethod.setEnabled(True)
                self.displayframe.ui.imageMask.setEnabled(False)

                self.integratorTree.ui.integrateBAIAll.setChecked(True)
                self.integratorTree.ui.integrateBAIAll.setEnabled(False)
                
                self.metawidget.update(self.sphere)
            
            else:
                self.arch = int(q.data(0))
                self.displayframe.arch = int(q.data(0))
                self.displayframe.update()
                self.displayframe.ui.imageIntRaw.setEnabled(True)
                self.displayframe.ui.imageMethod.setEnabled(False)
                self.displayframe.ui.imageMask.setEnabled(True)

                self.integratorTree.ui.integrateBAIAll.setEnabled(True)
                
                self.metawidget.update(self.sphere, self.arch)

    def load_and_set(self, q):
        """Combination of load and setting functions
        """
        if q.data(0) != 'No scans':
            self.h5viewer.ui.listData.clear()
            self.h5viewer.ui.listData.addItem('Loading...')
            Qt.QtGui.QApplication.processEvents()

            self.load_sphere(q.data(0))
            self.set_data(q)
    
    def save_image(self):
        """Saves currently displayed image. Formats are automatically
        grabbed from Qt. Also implements tiff saving.
        """
        filter = "Images ("
        for f in formats:
            filter += "*." + f + " "

        filter += "*.tiff)"

        fname, _ = QFileDialog.getSaveFileName(filter=filter)
        if fname == '':
            return

        name, ext = fname.split('.')
        if ext.lower() in formats:
            self.displayframe.image.save(fname)
        
        elif ext.lower() == 'tiff':
            data = self.displayframe.update_image(self.sphere, self.arch)
            plt.imsave(fname, data.T, cmap='gray')
    
    def save_array(self):
        """Saves currently displayed data. Currently supports .xye
        and .csv.
        """
        fname, _ = QFileDialog.getSaveFileName(
            filter="XRD Files (*.xye *.csv)"
        )
        if fname == '':
            return

        xdata, ydata = self.displayframe.update_plot(self.sphere, self.arch)

        name, ext = fname.split('.')
        if ext.lower() == 'xye':
            ut.write_xye(fname, xdata, ydata)
        
        elif ext.lower() == 'csv':
            ut.write_csv(fname, xdata, ydata)
    
    def save_data(self):
        """Saves all data to hdf5 file.
        """
        if isinstance(self.sphere, EwaldSphere):
            fname, _ = QFileDialog.getSaveFileName(
                filter="HDF5 Files (*.h5 *.hdf5)"
            )
            if fname == '':
                return

            if self.fname == fname:
                self.sphere.save_to_h5(self.file, replace=True)
                self.h5viewer.update(self.file)
            
            else:
                try:
                    with h5py.File(fname, 'a') as f:
                        self.sphere.save_to_h5(f, replace=True)
                except Exception as e:
                    print(e)
    
    def next_arch(self):
        """Advances to next arch in data list, updates displayframe
        """
        if self.arch == self.sphere.arches.iloc[-1].idx or self.arch is None:
            pass
        else:
            self.h5viewer.ui.listData.setCurrentRow(
                self.h5viewer.ui.listData.currentRow() + 1
            )
            self.displayframe.auto_last = False
            self.displayframe.ui.pushRightLast.setEnabled(True)
            self.set_data(self.h5viewer.ui.listData.currentItem())
    
    def prev_arch(self):
        """Goes back one arch in data list, updates displayframe
        """
        if self.arch == self.sphere.arches.iloc[0].idx or self.arch is None:
            pass
        else:
            self.h5viewer.ui.listData.setCurrentRow(
                self.h5viewer.ui.listData.currentRow() - 1
            )
            self.displayframe.auto_last = False
            self.displayframe.ui.pushRightLast.setEnabled(True)
            self.set_data(self.h5viewer.ui.listData.currentItem())
    
    def last_arch(self):
        """Advances to last arch in data list, updates displayframe, and
        set auto_last to True
        """
        if self.arch is None:
            pass

        else: 
            if self.arch == self.sphere.arches.iloc[-1].idx:
                pass

            else:
                self.h5viewer.ui.listData.setCurrentRow(
                    self.h5viewer.ui.listData.count() - 1
                )
                self.set_data(self.h5viewer.ui.listData.currentItem())
        
            self.displayframe.auto_last = True
            self.displayframe.ui.pushRightLast.setEnabled(False)

    def first_arch(self):
        """Goes to first arch in data list, updates displayframe
        """
        if self.arch == self.sphere.arches.iloc[0].idx or self.arch is None:
            pass
        else:
            self.h5viewer.ui.listData.setCurrentRow(1)
            self.displayframe.auto_last = False
            self.displayframe.ui.pushRightLast.setEnabled(True)
            self.set_data(self.h5viewer.ui.listData.currentItem())
    
    def close(self):
        """Tries a graceful close.
        """
        if self.file is not None:
            self.file.close()
        del(self.sphere)
        del(self.displayframe.sphere)
        del(self.arch)
        del(self.displayframe.arch)
        super().close()
    
    @spherelocked
    def parse_param_change(self, param, changes):
        for change in changes:
            SI = False
            smg = False
            d1 = False
            par = change[0]
            while par.parent() is not None:
                if par.name() == 'Integrate 1D':
                    d1 = True
                elif par.name() == 'Multi Geometry Setup':
                    smg = True
                    break
                elif par.name() == 'Single Image':
                    SI = True
                    break
                par = par.parent()
            if SI:
                if d1:
                    self.update_args(change, self.sphere.bai_1d_args)
                else:
                    self.update_args(change, self.sphere.bai_2d_args)
            else:
                if smg:
                    self.update_args(change, self.sphere.mg_args)
                else:
                    with self.integrator_thread.lock:
                        if d1:
                            self.update_args(
                                change, self.integrator_thread.mg_1d_args)
                        else:
                            self.update_args(
                                change, self.integrator_thread.mg_2d_args)
    

    def update_args(self, change, args):
        if change[2] == 'None':
            upval = None
        else:
            upval = change[2]
        if 'range' in change[0].parent().name():
            _range = change[0].parent()
            if _range.child('Auto').value():
                args[_range.name()] = None
            else:
                args[_range.name()] = [
                    _range.child('Low').value(),
                    _range.child('High').value(),
                ]
        elif change[0].name() == 'polarization_factor':
            if change[0].parent().child('Apply polarization factor').value():
                args['polarization_factor'] = upval

        elif change[0].name() == 'Apply polarization factor':
            if upval:
                args['polarization_factor'] = \
                    self.integratorTree.bai_1d_pars.child('polarization_factor').value()
            else:
                args['polarization_factor'] = None
        else:
            args.update(
                [(change[0].name(), upval)]
            )
    
    def bai_1d(self, q):
        print('bai1d')
        with self.integrator_thread.lock:
            print('lock acquired')
            self.integrator_thread.sphere = self.sphere
            self.integrator_thread.arch = self.arch
            if self.integratorTree.ui.integrateBAIAll.isChecked():
                self.integrator_thread.method = 'bai_1d_all'
            else:
                self.integrator_thread.method = 'bai_1d_SI'
        print('starting thread')
        self.integrator_thread.start()
        print(self.integrator_thread.isRunning())

    def bai_2d(self, q):
        print('bai2d')
        with self.integrator_thread.lock:
            self.integrator_thread.sphere = self.sphere
            self.integrator_thread.arch = self.arch
            if self.integratorTree.ui.integrateBAIAll.isChecked():
                self.integrator_thread.method = 'bai_2d_all'
            else:
                self.integrator_thread.method = 'bai_2d_SI'
        self.integrator_thread.start()

    def mg_setup(self, q):
        print('mgsetup')
        with self.integrator_thread.lock:
            self.integrator_thread.sphere = self.sphere
            self.integrator_thread.arch = self.arch
            self.integrator_thread.method = 'mg_setup'
        self.integrator_thread.start()

    def mg_1d(self, q):
        print('mg1d')
        with self.integrator_thread.lock:
            self.integrator_thread.sphere = self.sphere
            self.integrator_thread.arch = self.arch
            self.integrator_thread.method = 'mg_1d'
        self.integrator_thread.start()
    
    def mg_2d(self, q):
        print('mg2d')
        with self.integrator_thread.lock:
            self.integrator_thread.sphere = self.sphere
            self.integrator_thread.arch = self.arch
            self.integrator_thread.method = 'mg_2d'
        self.integrator_thread.start()
                

<|MERGE_RESOLUTION|>--- conflicted
+++ resolved
@@ -30,13 +30,10 @@
 from .display_frame_widget import displayFrameWidget
 from .integrator import integratorTree
 from .sphere_threads import integratorThread
-<<<<<<< HEAD
 from .metadata import metadataWidget
-=======
 from .wranglers import specWrangler
 
 wranglers = {'SPEC': specWrangler}
->>>>>>> 05d51cb3
 
 formats = [
     str(f.data(), encoding='utf-8').lower() for f in
@@ -107,11 +104,9 @@
         self.integratorTree.ui.integrateMG1D.clicked.connect(self.mg_1d)
         self.integratorTree.ui.integrateMG2D.clicked.connect(self.mg_2d)
 
-<<<<<<< HEAD
         # Metadata setup
         self.metawidget = metadataWidget()
         self.ui.metaFrame.setLayout(self.metawidget.layout)
-=======
         # Wrangler frame setup
         for name, w in wranglers.items():
             self.ui.wranglerStack.addWidget(w())
@@ -121,7 +116,6 @@
         self.ui.batchContinue.connect(self.continue_batch)
         self.ui.batchStop.connect(self.stop_batch)
         self.command_queue = Queue()
->>>>>>> 05d51cb3
 
         self.show()
     
