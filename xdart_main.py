--- conflicted
+++ resolved
@@ -3,7 +3,6 @@
 @author: walroth
 """
 __version__ = '0.4.2'
-
 # Top level script for running gui based program
 
 # Standard library imports
@@ -88,32 +87,21 @@
         except Exception as e:
             print(e)
 
-<<<<<<< HEAD
-    def set_modules(self):
-        for e in modules.exp_list:
-=======
 
     def set_tabs(self):
         for e in tabs.exp_list:
->>>>>>> 94b5b51b
             self.ui.menuExperiments.addAction(e)
         self.ui.menuExperiments.triggered.connect(self.openExperiment)
 
     def openExperiment(self, q):
         if q.text() == 'ttheta_scan':
-<<<<<<< HEAD
-            if 'ttheta_scan' not in self.modules:
-                self.modules['ttheta_scan'] = modules.ttheta_scan.tthetaWidget()
-                self.tabwidget.addTab(self.modules['ttheta_scan'], 'ttheta_scan')
-        elif q.text() == 'time_scan':
-            if 'time_scan' not in self.modules:
-                self.modules['time_scan'] = modules.time_scan.timescanWidget()
-                self.tabwidget.addTab(self.modules['time_scan'], 'time_scan')
-=======
             if 'ttheta_scan' not in self.tabs:
                 self.tabs['ttheta_scan'] = tabs.ttheta_scan.tthetaWidget(local_path=self.tab_paths['ttheta_scan'])
                 self.tabwidget.addTab(self.tabs['ttheta_scan'], 'ttheta_scan')
->>>>>>> 94b5b51b
+        elif q.text() == 'time_scan':
+            if 'time_scan' not in self.tabs:
+                self.tabs['time_scan'] = tabs.time_scan.timescanWidget(local_path=self.tab_paths['time_scan'])
+                self.tabwidget.addTab(self.tabs['time_scan'], 'time_scan')
 
     def closeExperiment(self, q):
         _to_close = self.tabwidget.widget(q)
@@ -127,12 +115,7 @@
 if __name__ == '__main__':
     tab_paths = setup_data_folders(tabs.exp_list)
     app = QtGui.QApplication(sys.argv)
-<<<<<<< HEAD
-    # app.setStyleSheet(qdarkstyle.load_stylesheet_pyqt5())
-    mw = Main()
-=======
     app.setStyleSheet(qdarkstyle.load_stylesheet_pyqt5())
     mw = Main(tab_paths)
->>>>>>> 94b5b51b
     mw.show()
     app.exec_()